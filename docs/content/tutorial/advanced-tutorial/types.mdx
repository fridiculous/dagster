--- conflicted
+++ resolved
@@ -9,7 +9,7 @@
 
 ## Verifying Solid Outputs and Inputs
 
-Dagster lets developers express what they expect their solid inputs and outputs to look like through [Dagster Types](/\_apidocs/types).
+Dagster lets developers express what they expect their solid inputs and outputs to look like through [Dagster Types](/_apidocs/types).
 
 The dagster type system is gradual and optional - pipelines can run without types specified explicitly, and specifying types in some places doesn't require that types be specified everywhere.
 
@@ -98,10 +98,10 @@
 ```
 
 <Image
-alt="custom_types_figure_one.png"
-src="/images/tutorial/custom_types_figure_one.png"
-width={1680}
-height={946}
+  alt="custom_types_figure_one.png"
+  src="/images/tutorial/custom_types_figure_one.png"
+  width={1680}
+  height={946}
 />
 
 You can see that the output of `read_csv` (which by default has the name `result`) is marked to be of type `SimpleDataFrame`.
@@ -110,12 +110,8 @@
 
 ### When Type Checks Fail
 
-<<<<<<< HEAD
-Now, if our solid logic fails to return the right type, we'll see a type check failure, which will fai the pipeline. Let's replace our `read_csv` solid with the following bad logic:
-=======
 Now, if our solid logic fails to return the right type, we'll see a type check failure, which will
 fail the pipeline. Let's replace our `read_csv` solid with the following bad logic `return ["not_a_dict"]`:
->>>>>>> 66aa19cf
 
 ```python file=/intro_tutorial/basics/e04_quality/custom_types_2.py startafter=start_custom_types_2_marker_1 endbefore=end_custom_types_2_marker_1
 @solid(output_defs=[OutputDefinition(SimpleDataFrame)])
@@ -139,10 +135,10 @@
 We will also see the error message in Dagit:
 
 <Image
-alt="custom_types_2_dagit_error_messasge.png"
-src="/images/tutorial/custom_types_2_dagit_error_message.png"
-width={2880}
-height={1596}
+  alt="custom_types_2_dagit_error_messasge.png"
+  src="/images/tutorial/custom_types_2_dagit_error_message.png"
+  width={2880}
+  height={1596}
 />
 
 <br />
@@ -212,10 +208,10 @@
 Dagit knows how to display and archive structured metadata of this kind for future review:
 
 <Image
-alt="custom_types_figure_two.png"
-src="/images/tutorial/custom_types_figure_two.png"
-width={1680}
-height={946}
+  alt="custom_types_figure_two.png"
+  src="/images/tutorial/custom_types_figure_two.png"
+  width={1680}
+  height={946}
 />
 
 <br />